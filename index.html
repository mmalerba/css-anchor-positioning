--- conflicted
+++ resolved
@@ -36,10 +36,17 @@
     <script type="module">
       import polyfill from '/src/index-fn.ts';
 
-      const btn = document.getElementById('apply-polyfill');
-      btn.addEventListener('click', () =>
-        polyfill().then((rules) => console.log(rules)),
-      );
+      if (!('anchorName' in document.documentElement.style)) {
+        document
+          .getElementById('apply-polyfill')
+          .addEventListener('click', () =>
+            polyfill().then((rules) => console.log(rules)),
+          );
+      } else {
+        console.log(
+          'anchor-positioning is supported in this browser; polyfill skipped.',
+        );
+      }
     </script>
   </head>
   <body>
@@ -105,7 +112,6 @@
         </div>
         <div id="outer-anchored" class="float">Outer-anchored</div>
       </div>
-<<<<<<< HEAD
     </section>
     <section id="math-function">
       <h2>
@@ -125,25 +131,5 @@
       <div id="my-anchor-size" class="anchor">Anchor</div>
       <div id="my-floating-size" class="float">Floating</div>
     </section>
-    <script type="module">
-      import polyfill from '/src/index.ts';
-
-      const btn = document.getElementById('apply-polyfill');
-      btn.addEventListener('click', () => polyfill());
-    </script>
-=======
-      <div id="outer-anchored">outer-anchored</div>
-    </div>
-
-    <h2>Anchor() (used in math function)</h2>
-    <div style="position: relative">
-      <div id="my-anchor">Anchor</div>
-      <div id="my-floating">Floating</div>
-    </div>
-
-    <h2>Anchor Size</h2>
-    <div id="my-anchor-size">Anchor</div>
-    <div id="my-floating-size">Floating</div>
->>>>>>> 2160fdd0
   </body>
 </html>