--- conflicted
+++ resolved
@@ -29,14 +29,8 @@
       #my-floating-inline {
         background: var(--float);
         position: absolute;
-<<<<<<< HEAD
-        top: anchor(--my-anchor-inline end);
-        left: anchor(--my-anchor-inline end);
-=======
         bottom: anchor(--my-anchor-inline start);
         right: anchor(--my-anchor-inline left);
-        background: green;
->>>>>>> a72fe097
       }
     </style>
   </head>
