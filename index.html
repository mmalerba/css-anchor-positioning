<!DOCTYPE html>
<html lang="en">
  <head>
    <meta charset="UTF-8" />
    <meta http-equiv="X-UA-Compatible" content="IE=edge" />
    <meta name="viewport" content="width=device-width, initial-scale=1.0" />
    <title>CSS Anchor Positioning Polyfill Demo</title>
    <link rel="stylesheet" href="https://unpkg.com/open-props" />
    <link rel="stylesheet" type="text/css" href="/demo.css" />
    <link rel="stylesheet" href="/anchor.css" />
    <link
      rel="stylesheet"
      data-style-anchor-positioning
      href="/anchor-positioning.css"
    />
    <link rel="stylesheet" href="/position-fallback.css" />
    <link rel="stylesheet" href="/anchor-scroll.css" />
    <link rel="stylesheet" href="/anchor-size.css" />
    <style>
      #my-anchor-inline {
        anchor-name: --my-anchor-inline;
        background: var(--anchor-color);
        margin-left: 100px;
        margin-top: 100px;
        width: 100px;
        height: 100px;
      }

      #my-floating-inline {
        background: var(--float);
        position: absolute;
        top: anchor(--my-anchor-inline end);
        left: anchor(--my-anchor-inline end);
      }
    </style>
  </head>
  <body>
<<<<<<< HEAD
    <header>
      <h1>CSS Anchor Positioning Polyfill</h1>
      <p>
        See also:
        <a
          href="https://chromium.googlesource.com/chromium/src/+/main/third_party/blink/web_tests/wpt_internal/css/css-anchor-position"
          >WPT examples</a
        >
      </p>
    </header>
    <section id="anchor-positioning">
      <h2>
        <a href="#anchor-positioning" aria-hidden="true">🔗</a> Anchor
        Positioning via anchor() (stylesheet)
      </h2>
      <div style="position: relative">
        <div id="my-floating-positioning" class="float">Floating</div>
        <div id="my-anchor-positioning" class="anchor">Anchor</div>
      </div>
    </section>
    <section id="anchor-inline">
      <h2>
        <a href="#anchor-inline" aria-hidden="true">🔗</a>
        Anchor Positioning via anchor() (inline)
      </h2>
      <div style="position: relative">
        <div id="my-floating-inline" class="float">Floating</div>
        <div id="my-anchor-inline" class="anchor">Anchor</div>
      </div>
    </section>
    <section id="position-fallback">
      <h2>
        <a href="#position-fallback" aria-hidden="true">🔗</a>
        Anchor Positioning via position-fallback
      </h2>
      <div style="position: relative">
        <div id="my-floating-fallback" class="float">Floating</div>
        <div id="my-anchor-fallback" class="anchor">Anchor</div>
      </div>
    </section>
    <section id="anchor-scroll">
      <h2>
        <a href="#anchor-scroll" aria-hidden="true">🔗</a>
        Anchor Positioning (with scroll)
      </h2>
      <div style="position: relative">
        <div id="scroll-container">
          <div id="scroll-contents">
            <div id="placefiller-above-anchor"></div>
            <div id="placefiller-before-anchor"></div>
            <span id="scroll-anchor" class="anchor">anchor</span>
            <div id="inner-anchored">inner-anchored</div>
          </div>
=======
    <h1>CSS Anchor Positioning Polyfill</h1>

    <p>
      See also:
      <a
        href="https://chromium.googlesource.com/chromium/src/+/main/third_party/blink/web_tests/wpt_internal/css/css-anchor-position"
        >WPT examples</a
      >
    </p>

    <button id="apply-polyfill">Apply Polyfill</button>

    <h2>Anchor Positioning via anchor() (stylesheet)</h2>
    <div style="position: relative">
      <div id="my-floating-positioning">Floating</div>
      <div id="my-anchor-positioning">Anchor</div>
    </div>

    <h2>Anchor Positioning via anchor() (inline)</h2>
    <div style="position: relative">
      <div id="my-floating-inline">Floating</div>
      <div id="my-anchor-inline">Anchor</div>
    </div>

    <h2>Anchor Positioning via position-fallback</h2>
    <div style="position: relative">
      <div id="my-floating-fallback">Floating</div>
      <div id="my-anchor-fallback">Anchor</div>
    </div>

    <h2>Anchor Positioning (with scroll)</h2>
    <div style="position: relative">
      <div id="scroll-container">
        <div id="scroll-contents">
          <div id="placefiller-above-anchor"></div>
          <div id="placefiller-before-anchor"></div>
          <span id="scroll-anchor">anchor</span>
          <div id="inner-anchored">inner-anchored</div>
>>>>>>> e2e3455d
        </div>
        <div id="outer-anchored" class="anchor">outer-anchored</div>
      </div>
    </section>
    <section id="math-function">
      <h2>
        <a href="#math-function" aria-hidden="true">🔗</a>
        Anchor() (used in math function)
      </h2>
      <div style="position: relative">
        <div id="my-anchor" class="anchor">Anchor</div>
        <div id="my-floating" class="float">Floating</div>
      </div>
    </section>
    <section id="anchor-size">
      <h2>
        <a href="#anchor-size" aria-hidden="true">🔗</a>
        Anchor Size
      </h2>
      <div id="my-anchor-size" class="anchor">Anchor</div>
      <div id="my-floating-size" class="float">Floating</div>
    </section>
    <script type="module">
      import polyfill from '/src/index.ts';

      const btn = document.getElementById('apply-polyfill');
      btn.addEventListener('click', () => polyfill());
    </script>
  </body>
</html><|MERGE_RESOLUTION|>--- conflicted
+++ resolved
@@ -35,7 +35,6 @@
     </style>
   </head>
   <body>
-<<<<<<< HEAD
     <header>
       <h1>CSS Anchor Positioning Polyfill</h1>
       <p>
@@ -47,7 +46,9 @@
       </p>
     </header>
     <section id="anchor-positioning">
-      <h2>
+      <button id="apply-polyfill">Apply Polyfill</button>
+
+    <h2>
         <a href="#anchor-positioning" aria-hidden="true">🔗</a> Anchor
         Positioning via anchor() (stylesheet)
       </h2>
@@ -89,46 +90,6 @@
             <span id="scroll-anchor" class="anchor">anchor</span>
             <div id="inner-anchored">inner-anchored</div>
           </div>
-=======
-    <h1>CSS Anchor Positioning Polyfill</h1>
-
-    <p>
-      See also:
-      <a
-        href="https://chromium.googlesource.com/chromium/src/+/main/third_party/blink/web_tests/wpt_internal/css/css-anchor-position"
-        >WPT examples</a
-      >
-    </p>
-
-    <button id="apply-polyfill">Apply Polyfill</button>
-
-    <h2>Anchor Positioning via anchor() (stylesheet)</h2>
-    <div style="position: relative">
-      <div id="my-floating-positioning">Floating</div>
-      <div id="my-anchor-positioning">Anchor</div>
-    </div>
-
-    <h2>Anchor Positioning via anchor() (inline)</h2>
-    <div style="position: relative">
-      <div id="my-floating-inline">Floating</div>
-      <div id="my-anchor-inline">Anchor</div>
-    </div>
-
-    <h2>Anchor Positioning via position-fallback</h2>
-    <div style="position: relative">
-      <div id="my-floating-fallback">Floating</div>
-      <div id="my-anchor-fallback">Anchor</div>
-    </div>
-
-    <h2>Anchor Positioning (with scroll)</h2>
-    <div style="position: relative">
-      <div id="scroll-container">
-        <div id="scroll-contents">
-          <div id="placefiller-above-anchor"></div>
-          <div id="placefiller-before-anchor"></div>
-          <span id="scroll-anchor">anchor</span>
-          <div id="inner-anchored">inner-anchored</div>
->>>>>>> e2e3455d
         </div>
         <div id="outer-anchored" class="anchor">outer-anchored</div>
       </div>
