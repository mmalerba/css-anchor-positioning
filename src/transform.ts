--- conflicted
+++ resolved
@@ -38,7 +38,25 @@
   styleTagCSS.forEach((element) => {
     element.innerHTML = removeAnchorCSS(element.innerHTML);
   });
-<<<<<<< HEAD
+
+  // Handle linked stylesheets
+  styleData.forEach(({ source, css }) => {
+    allCSS.push(css);
+
+    if (source !== 'style') {
+      const updatedCSS = removeAnchorCSS(css);
+      const blob = new Blob([updatedCSS], { type: 'text/css' });
+      const linkTags = document.querySelectorAll('link');
+      linkTags.forEach((link) => {
+        if (isStyleLink(link) && source.includes(link.href)) {
+          link.href = URL.createObjectURL(blob);
+        }
+      });
+    }
+  });
+
+  // Get data from concatenated styles
+  parseCSS(allCSS.join('\n'));
 }
 
 export function position() {
@@ -149,26 +167,4 @@
   });
 }
 
-position();
-=======
-
-  // Handle linked stylesheets
-  styleData.forEach(({ source, css }) => {
-    allCSS.push(css);
-
-    if (source !== 'style') {
-      const updatedCSS = removeAnchorCSS(css);
-      const blob = new Blob([updatedCSS], { type: 'text/css' });
-      const linkTags = document.querySelectorAll('link');
-      linkTags.forEach((link) => {
-        if (isStyleLink(link) && source.includes(link.href)) {
-          link.href = URL.createObjectURL(blob);
-        }
-      });
-    }
-  });
-
-  // Get data from concatenated styles
-  parseCSS(allCSS.join('\n'));
-}
->>>>>>> 60a4ab80
+position();