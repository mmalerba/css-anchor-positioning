{
  "name": "@oddbird/css-anchor-positioning",
  "version": "0.0.0-development",
  "description": "Polyfill for the proposed CSS anchor positioning spec",
  "license": "BSD-3-Clause",
  "publishConfig": {
    "access": "public"
  },
  "author": "OddBird <birds@oddbird.net> (oddbird.net)",
  "repository": {
    "type": "git",
    "url": "https://github.com/oddbird/css-anchor-positioning.git"
  },
  "bugs": "https://github.com/oddbird/css-anchor-positioning/issues",
  "homepage": "https://polyfill.oddbird.net",
  "keywords": [
    "css",
    "polyfill"
  ],
  "type": "module",
  "main": "dist/css-anchor-positioning.min.js",
  "module": "dist/css-anchor-positioning.js",
  "files": [
    "README.md",
    "src/**/*.ts",
    "dist/css-anchor-positioning.iife.min.js",
    "dist/css-anchor-positioning.min.js",
    "dist/css-anchor-positioning.js",
    "package.json"
  ],
  "jest": {
    "testEnvironment": "jsdom"
  },
  "scripts": {
    "build:iife:minified": "esbuild --bundle src/css-anchor-positioning.ts --outfile=dist/css-anchor-positioning.iife.min.js --format=iife --minify",
    "build:esm:minified": "esbuild --bundle src/css-anchor-positioning.ts --outfile=dist/css-anchor-positioning.min.js --format=esm --minify",
    "build:esm:debug": "esbuild --bundle src/css-anchor-positioning.ts --outfile=dist/css-anchor-positioning.js --format=esm",
    "build": "rm -rf dist && yarn build:esm:debug && yarn build:esm:minified && yarn build:iife:minified",
    "dev": "rm -rf dist && esbuild --bundle src/css-anchor-positioning.ts --format=esm --servedir=. --outdir=dist --sourcemap --serve=3000",
    "format:css": "yarn lint:css --fix",
    "format:js": "prettier --write . && eslint --fix . && yarn tsc",
    "format": "yarn format:css && yarn format:js",
    "lint:css": "stylelint '**/*.css'",
    "lint:js": "prettier --check . && eslint . && yarn tsc",
    "lint": "yarn lint:css && yarn lint:js",
    "prepack": "yarn build",
<<<<<<< HEAD
    "preview": "rm -rf dist && yarn build && esbuild --servedir=. --serve=\"${PORT:-3000}\" --log-level=\"${LEVEL:-info}\"",
    "test": "jest test",
    "test:ci": "playwright test --browser=all",
=======
    "serve": "esbuild --servedir=. --serve=\"${PORT:-3000}\" --log-level=\"${LEVEL:-info}\"",
    "playwright": "concurrently --names \"serve,test\" -k -s command-test \"PORT=4000 LEVEL=warning yarn serve\" \"playwright test --browser=${BROWSER:-chromium}\"",
    "test": "yarn build && yarn playwright",
    "test:ci": "BROWSER=all yarn test",
>>>>>>> d4166c2e
    "tsc": "tsc"
  },
  "devDependencies": {
    "@babel/preset-env": "^7.18.6",
    "@babel/preset-typescript": "^7.18.6",
    "@playwright/test": "^1.23.3",
<<<<<<< HEAD
    "@types/jest": "^28.1.6",
    "esbuild-jest": "^0.5.0",
    "jest": "^28.1.3",
    "jest-environment-jsdom": "^28.1.3",
    "ts-jest": "^28.0.6",
=======
    "@types/css-tree": "^1.0.7",
    "@typescript-eslint/eslint-plugin": "^5.32.0",
    "@typescript-eslint/parser": "^5.32.0",
    "concurrently": "^7.3.0",
    "esbuild": "^0.14.48",
    "eslint": "^8.21.0",
    "eslint-config-prettier": "^8.5.0",
    "eslint-config-standard": "^17.0.0",
    "eslint-plugin-import": "^2.26.0",
    "eslint-plugin-n": "^15.2.4",
    "eslint-plugin-promise": "^6.0.0",
    "prettier": "^2.7.1",
    "stylelint": "^14.9.1",
    "stylelint-config-standard": "^26.0.0",
>>>>>>> d4166c2e
    "typescript": "^4.7.4"
  },
  "dependencies": {
    "css-tree": "^2.1.0"
  }
}<|MERGE_RESOLUTION|>--- conflicted
+++ resolved
@@ -44,29 +44,21 @@
     "lint:js": "prettier --check . && eslint . && yarn tsc",
     "lint": "yarn lint:css && yarn lint:js",
     "prepack": "yarn build",
-<<<<<<< HEAD
-    "preview": "rm -rf dist && yarn build && esbuild --servedir=. --serve=\"${PORT:-3000}\" --log-level=\"${LEVEL:-info}\"",
-    "test": "jest test",
-    "test:ci": "playwright test --browser=all",
-=======
     "serve": "esbuild --servedir=. --serve=\"${PORT:-3000}\" --log-level=\"${LEVEL:-info}\"",
     "playwright": "concurrently --names \"serve,test\" -k -s command-test \"PORT=4000 LEVEL=warning yarn serve\" \"playwright test --browser=${BROWSER:-chromium}\"",
     "test": "yarn build && yarn playwright",
     "test:ci": "BROWSER=all yarn test",
->>>>>>> d4166c2e
     "tsc": "tsc"
   },
   "devDependencies": {
     "@babel/preset-env": "^7.18.6",
     "@babel/preset-typescript": "^7.18.6",
     "@playwright/test": "^1.23.3",
-<<<<<<< HEAD
     "@types/jest": "^28.1.6",
     "esbuild-jest": "^0.5.0",
     "jest": "^28.1.3",
     "jest-environment-jsdom": "^28.1.3",
     "ts-jest": "^28.0.6",
-=======
     "@types/css-tree": "^1.0.7",
     "@typescript-eslint/eslint-plugin": "^5.32.0",
     "@typescript-eslint/parser": "^5.32.0",
@@ -81,7 +73,6 @@
     "prettier": "^2.7.1",
     "stylelint": "^14.9.1",
     "stylelint-config-standard": "^26.0.0",
->>>>>>> d4166c2e
     "typescript": "^4.7.4"
   },
   "dependencies": {
