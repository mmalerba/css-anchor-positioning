{
  "name": "@oddbird/css-anchor-positioning",
  "version": "0.0.0-development",
  "description": "Polyfill for the proposed CSS anchor positioning spec",
  "license": "BSD-3-Clause",
  "publishConfig": {
    "access": "public"
  },
  "author": "OddBird <birds@oddbird.net> (oddbird.net)",
  "repository": {
    "type": "git",
    "url": "https://github.com/oddbird/css-anchor-positioning.git"
  },
  "bugs": "https://github.com/oddbird/css-anchor-positioning/issues",
  "homepage": "https://polyfill.oddbird.net",
  "keywords": [
    "css",
    "polyfill"
  ],
  "type": "module",
  "main": "./dist/css-anchor-positioning.umd.cjs",
  "module": "./dist/css-anchor-positioning.js",
  "types": "./dist/index.d.ts",
  "exports": {
    ".": {
      "import": "./dist/css-anchor-positioning.js",
      "require": "./dist/css-anchor-positioning.umd.cjs",
      "types": "./dist/index.d.ts"
    }
  },
  "files": [
    "README.md",
    "src/**/*.ts",
    "dist/**/*.{ts,js,cjs,map}",
    "package.json"
  ],
  "scripts": {
    "build": "vite build",
    "serve": "vite dev",
    "dev": "npm run serve",
    "tsc": "tsc --noEmit",
    "types": "tsc --emitDeclarationOnly",
    "prettier:check": "prettier --check .",
    "prettier:fix": "prettier --write .",
    "eslint:check": "eslint .",
    "eslint:fix": "npm run eslint:check -- --fix",
    "format:css": "npm run lint:css -- --fix",
    "format:js": "run-s prettier:fix eslint:fix tsc",
    "format": "run-p format:*",
    "lint:css": "stylelint \"**/*.css\"",
    "lint:js": "run-s prettier:check eslint:check tsc",
    "lint": "run-p lint:*",
    "prepack": "run-s build types",
    "test:unit": "vitest",
    "test:watch": "npm run test:unit -- --watch",
    "test:e2e": "playwright test tests/e2e/",
    "test:e2e:ci": "npm run test:e2e -- --browser=all",
    "test": "run-p test:unit test:e2e",
    "test:ci": "run-p test:unit test:e2e:ci"
  },
  "devDependencies": {
    "@floating-ui/dom": "^1.0.1",
    "@playwright/test": "^1.25.0",
    "@types/node": "*",
    "@typescript-eslint/eslint-plugin": "^5.33.0",
    "@typescript-eslint/parser": "^5.33.0",
    "@vitest/coverage-c8": "^0.22.0",
    "css-tree": "^2.2.1",
    "eslint": "^8.22.0",
    "eslint-config-prettier": "^8.5.0",
    "eslint-import-resolver-typescript": "^3.4.1",
    "eslint-plugin-import": "^2.26.0",
    "eslint-plugin-jest": "^26.8.2",
    "eslint-plugin-prettier": "^4.2.1",
    "eslint-plugin-simple-import-sort": "^7.0.0",
<<<<<<< HEAD
    "jsdom": "^20.0.0",
=======
    "fetch-mock-jest": "^1.5.1",
    "jest": "^28.1.3",
    "jest-environment-jsdom": "^28.1.3",
    "node-fetch": "^2.6.7",
>>>>>>> 1016491b
    "npm-run-all": "^4.1.5",
    "prettier": "^2.7.1",
    "stylelint": "^14.10.0",
    "stylelint-config-standard": "^27.0.0",
    "ts-node": "^10.9.1",
    "typescript": "^4.7.4",
    "vite": "^3.0.7",
    "vitest": "^0.22.0"
  },
  "resolutions": {
    "tslib": ">=2"
  },
<<<<<<< HEAD
  "dependencies": {
    "@types/css-tree": "^1.0.7"
=======
  "yarn-upgrade-all": {
    "ignore": [
      "@types/node",
      "node-fetch"
    ]
>>>>>>> 1016491b
  }
}<|MERGE_RESOLUTION|>--- conflicted
+++ resolved
@@ -62,46 +62,33 @@
     "@floating-ui/dom": "^1.0.1",
     "@playwright/test": "^1.25.0",
     "@types/node": "*",
-    "@typescript-eslint/eslint-plugin": "^5.33.0",
-    "@typescript-eslint/parser": "^5.33.0",
-    "@vitest/coverage-c8": "^0.22.0",
+    "@typescript-eslint/eslint-plugin": "^5.33.1",
+    "@typescript-eslint/parser": "^5.33.1",
+    "@vitest/coverage-istanbul": "^0.22.0",
     "css-tree": "^2.2.1",
     "eslint": "^8.22.0",
     "eslint-config-prettier": "^8.5.0",
     "eslint-import-resolver-typescript": "^3.4.1",
     "eslint-plugin-import": "^2.26.0",
-    "eslint-plugin-jest": "^26.8.2",
+    "eslint-plugin-jest": "^26.8.3",
     "eslint-plugin-prettier": "^4.2.1",
     "eslint-plugin-simple-import-sort": "^7.0.0",
-<<<<<<< HEAD
+    "fetch-mock": "^9.11.0",
     "jsdom": "^20.0.0",
-=======
-    "fetch-mock-jest": "^1.5.1",
-    "jest": "^28.1.3",
-    "jest-environment-jsdom": "^28.1.3",
     "node-fetch": "^2.6.7",
->>>>>>> 1016491b
     "npm-run-all": "^4.1.5",
     "prettier": "^2.7.1",
     "stylelint": "^14.10.0",
     "stylelint-config-standard": "^27.0.0",
     "ts-node": "^10.9.1",
     "typescript": "^4.7.4",
-    "vite": "^3.0.7",
+    "vite": "^3.0.8",
     "vitest": "^0.22.0"
   },
   "resolutions": {
     "tslib": ">=2"
   },
-<<<<<<< HEAD
   "dependencies": {
     "@types/css-tree": "^1.0.7"
-=======
-  "yarn-upgrade-all": {
-    "ignore": [
-      "@types/node",
-      "node-fetch"
-    ]
->>>>>>> 1016491b
   }
 }