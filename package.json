{
  "name": "@oddbird/css-anchor-positioning",
  "version": "0.0.0-development",
  "description": "Polyfill for the proposed CSS anchor positioning spec",
  "license": "BSD-3-Clause",
  "publishConfig": {
    "access": "public"
  },
  "author": "OddBird <birds@oddbird.net> (oddbird.net)",
  "repository": {
    "type": "git",
    "url": "https://github.com/oddbird/css-anchor-positioning.git"
  },
  "bugs": "https://github.com/oddbird/css-anchor-positioning/issues",
  "homepage": "https://polyfill.oddbird.net",
  "keywords": [
    "css",
    "polyfill"
  ],
  "type": "module",
  "main": "dist/css-anchor-positioning.min.js",
  "module": "dist/css-anchor-positioning.js",
  "files": [
    "README.md",
    "src/**/*.js"
  ],
  "jest": {
    "testEnvironment": "jsdom"
  },
  "scripts": {
    "build:iife:minified": "esbuild --bundle src/css-anchor-positioning.ts --outfile=dist/css-anchor-positioning.iife.min.js --format=iife --minify",
    "build:esm:minified": "esbuild --bundle src/css-anchor-positioning.ts --outfile=dist/css-anchor-positioning.min.js --format=esm --minify",
    "build:esm:debug": "esbuild --bundle src/css-anchor-positioning.ts --outfile=dist/css-anchor-positioning.js --format=esm",
    "build": "rm -rf dist && yarn build:esm:debug && yarn build:esm:minified && yarn build:iife:minified",
    "dev": "rm -rf dist && esbuild --bundle src/css-anchor-positioning.ts --format=esm --servedir=. --outdir=dist --sourcemap --serve=3000",
    "format:css": "stylelint --fix src/**/*.css",
    "format:js": "prettier --write {src,tests}/**/*.ts && eslint --fix {src,tests}/**/*.ts",
    "format": "yarn format:css && yarn format:js",
    "lint:css": "stylelint src/**/*.css",
    "lint:js": "prettier --check {src,tests}/**/*.ts && eslint {src,tests}/**/*.ts",
    "lint": "yarn lint:css && yarn lint:js",
    "prepack": "yarn build",
    "preview": "rm -rf dist && yarn build && esbuild --servedir=. --serve=\"${PORT:-3000}\" --log-level=\"${LEVEL:-info}\"",
<<<<<<< HEAD
    "test": "jest test",
    "test:ci": "playwright test --browser=all"
=======
    "test": "playwright test",
    "test:ci": "playwright test --browser=all",
    "tsc": "tsc"
>>>>>>> 04fbbb88
  },
  "devDependencies": {
    "@babel/preset-env": "^7.18.6",
    "@babel/preset-typescript": "^7.18.6",
    "@playwright/test": "^1.23.3",
    "@types/jest": "^28.1.6",
    "esbuild-jest": "^0.5.0",
    "jest": "^28.1.3",
<<<<<<< HEAD
    "jest-environment-jsdom": "^28.1.3",
    "ts-jest": "^28.0.6"
=======
    "ts-jest": "^28.0.6",
    "typescript": "^4.7.4"
>>>>>>> 04fbbb88
  },
  "dependencies": {
    "css-tree": "^2.1.0",
    "esbuild": "^0.14.48"
  }
}<|MERGE_RESOLUTION|>--- conflicted
+++ resolved
@@ -41,14 +41,9 @@
     "lint": "yarn lint:css && yarn lint:js",
     "prepack": "yarn build",
     "preview": "rm -rf dist && yarn build && esbuild --servedir=. --serve=\"${PORT:-3000}\" --log-level=\"${LEVEL:-info}\"",
-<<<<<<< HEAD
     "test": "jest test",
-    "test:ci": "playwright test --browser=all"
-=======
-    "test": "playwright test",
     "test:ci": "playwright test --browser=all",
     "tsc": "tsc"
->>>>>>> 04fbbb88
   },
   "devDependencies": {
     "@babel/preset-env": "^7.18.6",
@@ -57,13 +52,9 @@
     "@types/jest": "^28.1.6",
     "esbuild-jest": "^0.5.0",
     "jest": "^28.1.3",
-<<<<<<< HEAD
     "jest-environment-jsdom": "^28.1.3",
-    "ts-jest": "^28.0.6"
-=======
     "ts-jest": "^28.0.6",
     "typescript": "^4.7.4"
->>>>>>> 04fbbb88
   },
   "dependencies": {
     "css-tree": "^2.1.0",
