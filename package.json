--- conflicted
+++ resolved
@@ -103,16 +103,9 @@
     "stylelint": "^14.15.0",
     "stylelint-config-standard": "^29.0.0",
     "ts-node": "^10.9.1",
-<<<<<<< HEAD
-    "typescript": "^4.8.4",
-    "vite": "^3.2.3",
-    "vitest": "^0.25.1"
-=======
     "typescript": "^4.9.3",
-    "uuid": "^9.0.0",
     "vite": "^3.2.4",
     "vitest": "^0.25.2"
->>>>>>> 84084526
   },
   "resolutions": {
     "tslib": ">=2"
