--- conflicted
+++ resolved
@@ -81,28 +81,18 @@
     "css-tree": "^2.2.1"
   },
   "devDependencies": {
-<<<<<<< HEAD
-    "@playwright/test": "^1.26.1",
+    "@playwright/test": "^1.27.0",
     "@types/async": "^3.2.15",
-=======
-    "@playwright/test": "^1.27.0",
->>>>>>> e94812e5
     "@types/node": "*",
     "@types/selenium-webdriver": "^4.1.5",
     "@typescript-eslint/eslint-plugin": "^5.39.0",
     "@typescript-eslint/parser": "^5.39.0",
-<<<<<<< HEAD
-    "@vitest/coverage-istanbul": "^0.23.4",
+    "@vitest/coverage-istanbul": "^0.24.0",
     "async": "^3.2.4",
     "browserstack-local": "^1.5.1",
     "cross-env": "^7.0.3",
     "css-tree": "^2.2.1",
-    "eslint": "^8.24.0",
-=======
-    "@vitest/coverage-istanbul": "^0.24.0",
-    "cross-env": "^7.0.3",
     "eslint": "^8.25.0",
->>>>>>> e94812e5
     "eslint-config-prettier": "^8.5.0",
     "eslint-import-resolver-typescript": "^3.5.1",
     "eslint-plugin-import": "^2.26.0",
@@ -114,7 +104,7 @@
     "node-fetch": "^2.6.7",
     "npm-run-all": "^4.1.5",
     "prettier": "^2.7.1",
-    "selenium-webdriver": "^4.4.0",
+    "selenium-webdriver": "^4.5.0",
     "stylelint": "^14.13.0",
     "stylelint-config-standard": "^28.0.0",
     "ts-node": "^10.9.1",
